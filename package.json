{
  "name": "@koinos/sdk-as",
  "version": "0.4.4",
  "main": "assembly/index.ts",
  "license": "MIT",
  "author": "Koinos Group <contact@koinos.group>",
  "repository": "https://github.com/koinos/koinos-sdk-as",
  "dependencies": {
    "@as-covers/core": "^0.2.1",
    "@as-pect/cli": "^6.2.4",
    "@koinos/abi-proto-gen": "^0.4.0",
    "@koinos/as-gen": "^0.4.0",
    "@koinos/as-proto-gen": "^0.4.3",
<<<<<<< HEAD
    "@koinos/mock-vm": "^0.4.2",
    "@koinos/proto-as": "^0.4.3",
=======
    "@koinos/mock-vm": "^0.4.1",
    "@koinos/proto-as": "^0.4.7",
>>>>>>> 200bce82
    "@koinos/sdk-as-cli": "^0.4.1",
    "@roaminroe/protoc": "^2.4.0",
    "as-bignum": "^0.2.18",
    "as-proto": "npm:@koinos/as-proto",
    "assemblyscript": "^0.19.22"
  },
  "files": [
    "assembly"
  ],
  "devDependencies": {
    "@types/node": "^17.0.13",
    "@typescript-eslint/eslint-plugin": "^5.10.0",
    "@typescript-eslint/parser": "^5.10.0",
    "eslint": "^8.7.0",
    "source-map-support": "^0.5.21",
    "typedoc": "^0.22.12",
    "typescript": "^4.5.5",
    "yaml": "^1.10.2"
  },
  "scripts": {
    "buildSDK:debug": "asc assembly/index.ts --target debug --use abort=",
    "buildSDK:release": "asc assembly/index.ts --target release --use abort=",
    "buildSDK": "npm run lintSDK && npm run buildSDK:debug && npm run buildSDK:release",
    "lintSDK": "eslint --max-warnings 0 --ext ts \"assembly/**/*.ts\"",
    "prepublishOnly": "yarn buildSDK ",
    "generateKoinosProtoFiles": "yarn protoc -I ./koinos-proto --plugin=protoc-gen-as=./node_modules/.bin/as-proto-gen --as_out=. ./koinos-proto/koinos/*.proto ./koinos-proto/koinos/**/*.proto ./koinos-proto/koinos/**/**/*.proto",
    "generateGoogleProtoFiles": "yarn protoc --plugin=protoc-gen-as=./node_modules/.bin/as-proto-gen --as_out=. ./google/protobuf/any.proto",
    "generateTestABI": "yarn protoc --plugin=protoc-gen-abi=./node_modules/.bin/koinos-abi-proto-gen --abi_out=test-contract/abi test-contract/assembly/proto/foobar.proto",
    "generateTestProtoFiles": "yarn protoc --plugin=protoc-gen-as=./node_modules/.bin/as-proto-gen --as_out=. ./test-contract/assembly/proto/*.proto",
    "lintTestContract": "eslint --max-warnings 0 --ext ts \"test-contract/assembly/**/*.ts\"",
    "buildTestContract:debug": "asc test-contract/assembly/index.ts --target debug --use abort= --config test-contract/asconfig.json",
    "buildTestContract:release": "asc test-contract/assembly/index.ts --target release --use abort= --config test-contract/asconfig.json",
    "buildTestContract": "npm run lintTestContract && npm run buildTestContract:debug && npm run buildTestContract:release",
    "docs": "node docs.js",
    "test": "asp --verbose",
    "ci": "yarn buildSDK && yarn buildTestContract && yarn test"
  }
}<|MERGE_RESOLUTION|>--- conflicted
+++ resolved
@@ -11,13 +11,8 @@
     "@koinos/abi-proto-gen": "^0.4.0",
     "@koinos/as-gen": "^0.4.0",
     "@koinos/as-proto-gen": "^0.4.3",
-<<<<<<< HEAD
     "@koinos/mock-vm": "^0.4.2",
-    "@koinos/proto-as": "^0.4.3",
-=======
-    "@koinos/mock-vm": "^0.4.1",
     "@koinos/proto-as": "^0.4.7",
->>>>>>> 200bce82
     "@koinos/sdk-as-cli": "^0.4.1",
     "@roaminroe/protoc": "^2.4.0",
     "as-bignum": "^0.2.18",
